--- conflicted
+++ resolved
@@ -61,25 +61,6 @@
               placeholder="Enter your password"
             />
           </div>
-<<<<<<< HEAD
-          <div className="flex items-center justify-between">
-            <div className="flex items-center">
-              <input
-                id="remember-me"
-                name="remember-me"
-                type="checkbox"
-                checked={rememberMe}
-                onChange={(e) => setRememberMe(e.target.checked)}
-                className="h-4 w-4 text-indigo-600 focus:ring-indigo-500 border-gray-300 rounded"
-              />
-              <label htmlFor="remember-me" className="ml-2 block text-sm text-gray-900">
-                Remember me
-              </label>
-            </div>
-            {/* Optional: Add a "Forgot password?" link here if needed */}
-          </div>
-=======
->>>>>>> d9157fb7
           {error && <p className="text-sm text-red-600">{error}</p>}
           <button
             type="submit"
